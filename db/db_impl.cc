--- conflicted
+++ resolved
@@ -65,13 +65,9 @@
 
 namespace rocksdb {
 
-<<<<<<< HEAD
 const std::string default_column_family_name("default");
 
-void dumpLeveldbBuildVersion(Logger * log);
-=======
 void DumpLeveldbBuildVersion(Logger * log);
->>>>>>> 4564b2e8
 
 // Information kept for every waiting writer
 struct DBImpl::Writer {
@@ -138,7 +134,6 @@
                         const InternalKeyComparator* icmp,
                         const InternalFilterPolicy* ipolicy,
                         const Options& src) {
-<<<<<<< HEAD
   auto db_options = SanitizeOptions(dbname, DBOptions(src));
   auto cf_options = SanitizeOptions(icmp, ipolicy, ColumnFamilyOptions(src));
   return Options(db_options, cf_options);
@@ -146,31 +141,14 @@
 
 DBOptions SanitizeOptions(const std::string& dbname, const DBOptions& src) {
   DBOptions result = src;
-  ClipToRange(&result.max_open_files, 20, 1000000);
+  // result.max_open_files means an "infinite" open files.
+  if (result.max_open_files != -1) {
+    ClipToRange(&result.max_open_files, 20, 1000000);
+  }
   if (result.max_background_flushes == 0) {
     result.max_background_flushes = 1;
   }
 
-=======
-  Options result = src;
-  result.filter_policy = (src.filter_policy != nullptr) ? ipolicy : nullptr;
-  // result.max_open_files means an "infinite" open files.
-  if (result.max_open_files != -1) {
-    ClipToRange(&result.max_open_files,            20,     1000000);
-  }
-  ClipToRange(&result.write_buffer_size,         ((size_t)64)<<10,
-                                                 ((size_t)64)<<30);
-  ClipToRange(&result.block_size,                1<<10,  4<<20);
-
-  // if user sets arena_block_size, we trust user to use this value. Otherwise,
-  // calculate a proper value from writer_buffer_size;
-  if (result.arena_block_size <= 0) {
-    result.arena_block_size = result.write_buffer_size / 10;
-  }
-
-  result.min_write_buffer_number_to_merge = std::min(
-    result.min_write_buffer_number_to_merge, result.max_write_buffer_number-1);
->>>>>>> 4564b2e8
   if (result.info_log == nullptr) {
     Status s = CreateLoggerFromOptions(dbname, result.db_log_dir, src.env,
                                        result, &result.info_log);
@@ -235,10 +213,6 @@
     : env_(options.env),
       dbname_(dbname),
       options_(SanitizeOptions(dbname, options)),
-      // Reserve ten files or so for other uses and give the rest to TableCache.
-      table_cache_(NewLRUCache(options_.max_open_files - 10,
-                               options_.table_cache_numshardbits,
-                               options_.table_cache_remove_scan_count_limit)),
       db_lock_(nullptr),
       mutex_(options.use_adaptive_mutex),
       shutting_down_(nullptr),
@@ -261,35 +235,26 @@
       storage_options_(options),
       bg_work_gate_closed_(false),
       refitting_level_(false) {
-<<<<<<< HEAD
 
   env_->GetAbsolutePath(dbname, &db_absolute_path_);
+
+  // Reserve ten files or so for other uses and give the rest to TableCache.
+  // Give a large number for setting of "infinite" open files.
+  const int table_cache_size =
+      (options_.max_open_files == -1) ? 4194304 : options_.max_open_files - 10;
+  // Reserve ten files or so for other uses and give the rest to TableCache.
+  table_cache_ =
+      NewLRUCache(table_cache_size, options_.table_cache_numshardbits,
+                  options_.table_cache_remove_scan_count_limit);
 
   versions_.reset(
       new VersionSet(dbname_, &options_, storage_options_, table_cache_.get()));
   column_family_memtables_.reset(
       new ColumnFamilyMemTablesImpl(versions_->GetColumnFamilySet()));
 
-  dumpLeveldbBuildVersion(options_.info_log.get());
+  DumpLeveldbBuildVersion(options_.info_log.get());
   // TODO(icanadi) dump DBOptions and ColumnFamilyOptions separately
   // options_.Dump(options_.info_log.get());
-=======
-  mem_->Ref();
-  env_->GetAbsolutePath(dbname, &db_absolute_path_);
-
-  // Reserve ten files or so for other uses and give the rest to TableCache.
-  // Give a large number for setting of "infinite" open files.
-  const int table_cache_size =
-      (options_.max_open_files == -1) ?
-          4194304 : options_.max_open_files - 10;
-  table_cache_.reset(new TableCache(dbname_, &options_,
-                                    storage_options_, table_cache_size));
-  versions_.reset(new VersionSet(dbname_, &options_, storage_options_,
-                                 table_cache_.get(), &internal_comparator_));
-
-  DumpLeveldbBuildVersion(options_.info_log.get());
-  options_.Dump(options_.info_log.get());
->>>>>>> 4564b2e8
 
   char name[100];
   Status s = env_->GetHostName(name, 100L);
@@ -305,11 +270,6 @@
 }
 
 DBImpl::~DBImpl() {
-<<<<<<< HEAD
-=======
-  autovector<MemTable*> to_delete;
-
->>>>>>> 4564b2e8
   // Wait for background work to finish
   if (flush_on_destroy_) {
     for (auto cfd : *versions_->GetColumnFamilySet()) {
@@ -331,20 +291,10 @@
     env_->UnlockFile(db_lock_);
   }
 
-<<<<<<< HEAD
-=======
-  if (mem_ != nullptr) {
-    delete mem_->Unref();
-  }
-
-  imm_.current()->Unref(&to_delete);
-  for (MemTable* m: to_delete) {
-    delete m;
-  }
-  // versions need to be destroyed before table_cache since it can holds
+  // versions need to be destroyed before table_cache since it can hold
   // references to table_cache.
   versions_.reset();
->>>>>>> 4564b2e8
+
   LogFlush(options_.info_log);
 }
 
@@ -457,48 +407,6 @@
   }
 }
 
-<<<<<<< HEAD
-=======
-// DBImpl::SuperVersion methods
-DBImpl::SuperVersion::~SuperVersion() {
-  for (auto td : to_delete) {
-    delete td;
-  }
-}
-
-DBImpl::SuperVersion* DBImpl::SuperVersion::Ref() {
-  refs.fetch_add(1, std::memory_order_relaxed);
-  return this;
-}
-
-bool DBImpl::SuperVersion::Unref() {
-  assert(refs > 0);
-  // fetch_sub returns the previous value of ref
-  return refs.fetch_sub(1, std::memory_order_relaxed) == 1;
-}
-
-void DBImpl::SuperVersion::Cleanup() {
-  assert(refs.load(std::memory_order_relaxed) == 0);
-  imm->Unref(&to_delete);
-  MemTable* m = mem->Unref();
-  if (m != nullptr) {
-    to_delete.push_back(m);
-  }
-  current->Unref();
-}
-
-void DBImpl::SuperVersion::Init(MemTable* new_mem, MemTableListVersion* new_imm,
-                                Version* new_current) {
-  mem = new_mem;
-  imm = new_imm;
-  current = new_current;
-  mem->Ref();
-  imm->Ref();
-  current->Ref();
-  refs.store(1, std::memory_order_relaxed);
-}
-
->>>>>>> 4564b2e8
 // Returns the list of live files in 'sst_live' and the list
 // of all files in the filesystem in 'candidate_files'.
 // no_full_scan = true -- never do the full scan using GetChildren()
@@ -635,12 +543,6 @@
       continue;
     }
 
-<<<<<<< HEAD
-      if (!keep) {
-        if (type == kTableFile) {
-          // evict from cache
-          TableCache::Evict(table_cache_.get(), number);
-=======
     bool keep = true;
     switch (type) {
       case kLogFile:
@@ -664,7 +566,6 @@
         keep = true;
         if (number != 0) {
           old_log_files.push_back(to_delete);
->>>>>>> 4564b2e8
         }
         break;
       case kCurrentFile:
@@ -681,7 +582,7 @@
 
     if (type == kTableFile) {
       // evict from cache
-      table_cache_->Evict(number);
+      TableCache::Evict(table_cache_.get(), number);
     }
     std::string fname = ((type == kLogFile) ? options_.wal_dir : dbname_) +
         "/" + to_delete;
@@ -1138,17 +1039,10 @@
   Status s;
   {
     mutex_.Unlock();
-<<<<<<< HEAD
     s = BuildTable(dbname_, env_, *cfd->full_options(), storage_options_,
-                   cfd->table_cache(), iter, &meta, cfd->user_comparator(),
+                   cfd->table_cache(), iter, &meta, cfd->internal_comparator(),
                    newest_snapshot, earliest_seqno_in_memtable,
                    GetCompressionFlush(*cfd->full_options()));
-=======
-    s = BuildTable(dbname_, env_, options_, storage_options_,
-                   table_cache_.get(), iter, &meta, internal_comparator_,
-                   newest_snapshot, earliest_seqno_in_memtable,
-                   GetCompressionFlush(options_));
->>>>>>> 4564b2e8
     LogFlush(options_.info_log);
     mutex_.Lock();
   }
@@ -1179,13 +1073,8 @@
   return s;
 }
 
-<<<<<<< HEAD
 Status DBImpl::WriteLevel0Table(ColumnFamilyData* cfd,
-                                std::vector<MemTable*>& mems, VersionEdit* edit,
-=======
-
-Status DBImpl::WriteLevel0Table(autovector<MemTable*>& mems, VersionEdit* edit,
->>>>>>> 4564b2e8
+                                autovector<MemTable*>& mems, VersionEdit* edit,
                                 uint64_t* filenumber) {
   mutex_.AssertHeld();
   const uint64_t start_micros = env_->NowMicros();
@@ -1209,28 +1098,15 @@
           (unsigned long)m->GetLogNumber());
       memtables.push_back(m->NewIterator());
     }
-<<<<<<< HEAD
-    Iterator* iter =
-        NewMergingIterator(&cfd->internal_comparator(), &list[0], list.size());
-=======
-    Iterator* iter = NewMergingIterator(
-        env_, &internal_comparator_, &memtables[0], memtables.size());
->>>>>>> 4564b2e8
-    Log(options_.info_log,
-        "Level-0 flush table #%lu: started",
+    Iterator* iter = NewMergingIterator(env_, &cfd->internal_comparator(),
+                                        &memtables[0], memtables.size());
+    Log(options_.info_log, "Level-0 flush table #%lu: started",
         (unsigned long)meta.number);
 
-<<<<<<< HEAD
     s = BuildTable(dbname_, env_, *cfd->full_options(), storage_options_,
-                   cfd->table_cache(), iter, &meta, cfd->user_comparator(),
+                   cfd->table_cache(), iter, &meta, cfd->internal_comparator(),
                    newest_snapshot, earliest_seqno_in_memtable,
                    GetCompressionFlush(*cfd->full_options()));
-=======
-    s = BuildTable(dbname_, env_, options_, storage_options_,
-                   table_cache_.get(), iter, &meta, internal_comparator_,
-                   newest_snapshot, earliest_seqno_in_memtable,
-                   GetCompressionFlush(options_));
->>>>>>> 4564b2e8
     LogFlush(options_.info_log);
     delete iter;
     Log(options_.info_log, "Level-0 flush table #%lu: %lu bytes %s",
@@ -1296,13 +1172,8 @@
 
   // Save the contents of the earliest memtable as a new Table
   uint64_t file_number;
-<<<<<<< HEAD
-  std::vector<MemTable*> mems;
+  autovector<MemTable*> mems;
   cfd->imm()->PickMemtablesToFlush(&mems);
-=======
-  autovector<MemTable*> mems;
-  imm_.PickMemtablesToFlush(&mems);
->>>>>>> 4564b2e8
   if (mems.empty()) {
     Log(options_.info_log, "Nothing in memstore to flush");
     return Status::IOError("Nothing in memstore to flush");
@@ -1528,12 +1399,7 @@
   mutex_.Unlock();
   assert(cfd != nullptr);
 
-<<<<<<< HEAD
   return FlushMemTable(cfd, options);
-=======
-Status DBImpl::Flush(const FlushOptions& options) {
-  return FlushMemTable(options);
->>>>>>> 4564b2e8
 }
 
 SequenceNumber DBImpl::GetLatestSequenceNumber() const {
@@ -1924,12 +1790,7 @@
 
 void DBImpl::BackgroundCallFlush() {
   bool madeProgress = false;
-<<<<<<< HEAD
-  DeletionState deletion_state(default_cfd_->options()->max_write_buffer_number,
-                               true);
-=======
   DeletionState deletion_state(true);
->>>>>>> 4564b2e8
   assert(bg_flush_scheduled_);
   MutexLock l(&mutex_);
 
@@ -1980,12 +1841,7 @@
 
 void DBImpl::BackgroundCallCompaction() {
   bool madeProgress = false;
-<<<<<<< HEAD
-  DeletionState deletion_state(default_cfd_->options()->max_write_buffer_number,
-                               true);
-=======
   DeletionState deletion_state(true);
->>>>>>> 4564b2e8
 
   MaybeDumpStats();
 
@@ -2246,14 +2102,9 @@
         *cfd->full_options(), compact->compaction->output_level(),
         compact->compaction->enable_compression());
 
-<<<<<<< HEAD
-    compact->builder.reset(GetTableBuilder(
-        *cfd->full_options(), compact->outfile.get(), compression_type));
-=======
-    compact->builder.reset(NewTableBuilder(options_, internal_comparator_,
-                                           compact->outfile.get(),
-                                           compression_type));
->>>>>>> 4564b2e8
+    compact->builder.reset(
+        NewTableBuilder(*cfd->full_options(), cfd->internal_comparator(),
+                        compact->outfile.get(), compression_type));
   }
   LogFlush(options_.info_log);
   return s;
@@ -2300,15 +2151,10 @@
 
   if (s.ok() && current_entries > 0) {
     // Verify that the table is usable
-<<<<<<< HEAD
     ColumnFamilyData* cfd = compact->compaction->column_family_data();
+    FileMetaData meta(output_number, current_bytes);
     Iterator* iter = cfd->table_cache()->NewIterator(
-        ReadOptions(), storage_options_, output_number, current_bytes);
-=======
-    FileMetaData meta(output_number, current_bytes);
-    Iterator* iter = table_cache_->NewIterator(ReadOptions(), storage_options_,
-                                               internal_comparator_, meta);
->>>>>>> 4564b2e8
+        ReadOptions(), storage_options_, cfd->internal_comparator(), meta);
     s = iter->status();
     delete iter;
     if (s.ok()) {
@@ -2822,12 +2668,9 @@
   // Collect iterators for files in L0 - Ln
   super_version->current->AddIterators(options, storage_options_,
                                        &iterator_list);
-  Iterator* internal_iter = NewMergingIterator(
-<<<<<<< HEAD
-      &cfd->internal_comparator(), &iterator_list[0], iterator_list.size());
-=======
-      env_, &internal_comparator_, &iterator_list[0], iterator_list.size());
->>>>>>> 4564b2e8
+  Iterator* internal_iter =
+      NewMergingIterator(env_, &cfd->internal_comparator(), &iterator_list[0],
+                         iterator_list.size());
 
   IterState* cleanup = new IterState(this, &mutex_, super_version);
   internal_iter->RegisterCleanup(CleanupIteratorState, cleanup, nullptr);
@@ -2862,12 +2705,8 @@
   std::vector<Iterator*> list;
   super_version->imm->AddIterators(options, &list);
   super_version->current->AddIterators(options, storage_options_, &list);
-  Iterator* immutable_iter =
-<<<<<<< HEAD
-      NewMergingIterator(&cfd->internal_comparator(), &list[0], list.size());
-=======
-    NewMergingIterator(env_, &internal_comparator_, &list[0], list.size());
->>>>>>> 4564b2e8
+  Iterator* immutable_iter = NewMergingIterator(
+      env_, &cfd->internal_comparator(), &list[0], list.size());
 
   // create a DBIter that only uses memtable content; see NewIterator()
   immutable_iter =
@@ -2928,7 +2767,8 @@
                        const Slice& key, std::string* value,
                        bool* value_found) {
   StopWatch sw(env_, options_.statistics.get(), DB_GET, false);
-<<<<<<< HEAD
+  StopWatchNano snapshot_timer(env_, false);
+  StartPerfTimer(&snapshot_timer);
 
   mutex_.Lock();
   auto cfd = versions_->GetColumnFamilySet()->GetColumnFamily(column_family.id);
@@ -2938,12 +2778,7 @@
   SuperVersion* get_version = cfd->GetSuperVersion()->Ref();
   mutex_.Unlock();
 
-=======
-  StopWatchNano snapshot_timer(env_, false);
-  StartPerfTimer(&snapshot_timer);
->>>>>>> 4564b2e8
   SequenceNumber snapshot;
-
   if (options.snapshot != nullptr) {
     snapshot = reinterpret_cast<const SnapshotImpl*>(options.snapshot)->number_;
   } else {
@@ -2961,13 +2796,9 @@
   // s is both in/out. When in, s could either be OK or MergeInProgress.
   // merge_operands will contain the sequence of merges in the latter case.
   LookupKey lkey(key, snapshot);
-<<<<<<< HEAD
+  BumpPerfTime(&perf_context.get_snapshot_time, &snapshot_timer);
   if (get_version->mem->Get(lkey, value, &s, merge_context,
                             *cfd->full_options())) {
-=======
-  BumpPerfTime(&perf_context.get_snapshot_time, &snapshot_timer);
-  if (get_version->mem->Get(lkey, value, &s, merge_context, options_)) {
->>>>>>> 4564b2e8
     // Done
     RecordTick(options_.statistics.get(), MEMTABLE_HIT);
   } else if (get_version->imm->Get(lkey, value, &s, merge_context,
@@ -3019,17 +2850,11 @@
   return s;
 }
 
-<<<<<<< HEAD
 std::vector<Status> DBImpl::MultiGet(
     const ReadOptions& options,
     const std::vector<ColumnFamilyHandle>& column_family,
     const std::vector<Slice>& keys, std::vector<std::string>* values) {
 
-=======
-std::vector<Status> DBImpl::MultiGet(const ReadOptions& options,
-                                     const std::vector<Slice>& keys,
-                                     std::vector<std::string>* values) {
->>>>>>> 4564b2e8
   StopWatch sw(env_, options_.statistics.get(), DB_MULTIGET, false);
   StopWatchNano snapshot_timer(env_, false);
   StartPerfTimer(&snapshot_timer);
@@ -3073,12 +2898,8 @@
   values->resize(num_keys);
 
   // Keep track of bytes that we read for statistics-recording later
-<<<<<<< HEAD
   uint64_t bytes_read = 0;
-=======
-  uint64_t bytesRead = 0;
   BumpPerfTime(&perf_context.get_snapshot_time, &snapshot_timer);
->>>>>>> 4564b2e8
 
   // For each of the given keys, apply the entire "get" process as follows:
   // First look in the memtable, then in the immutable memtable (if any).
@@ -3112,7 +2933,9 @@
     }
   }
 
-<<<<<<< HEAD
+  // Post processing (decrement reference counts and record statistics)
+  StopWatchNano post_process_timer(env_, false);
+  StartPerfTimer(&post_process_timer);
   autovector<SuperVersion*> superversions_to_delete;
 
   bool schedule_flush_or_compaction = false;
@@ -3124,16 +2947,6 @@
       if (mgd->super_version->current->UpdateStats(mgd->stats)) {
         schedule_flush_or_compaction = true;
       }
-=======
-  // Post processing (decrement reference counts and record statistics)
-  StopWatchNano post_process_timer(env_, false);
-  StartPerfTimer(&post_process_timer);
-  bool delete_get_version = false;
-  if (!options_.disable_seek_compaction && have_stat_update) {
-    mutex_.Lock();
-    if (get_version->current->UpdateStats(stats)) {
-      MaybeScheduleFlushOrCompaction();
->>>>>>> 4564b2e8
     }
     if (mgd->super_version->Unref()) {
       mgd->super_version->Cleanup();
@@ -3153,9 +2966,9 @@
   }
 
   RecordTick(options_.statistics.get(), NUMBER_MULTIGET_CALLS);
-<<<<<<< HEAD
   RecordTick(options_.statistics.get(), NUMBER_MULTIGET_KEYS_READ, num_keys);
   RecordTick(options_.statistics.get(), NUMBER_MULTIGET_BYTES_READ, bytes_read);
+  BumpPerfTime(&perf_context.get_post_process_time, &post_process_timer);
 
   return stat_list;
 }
@@ -3209,11 +3022,6 @@
   DeletionState deletion_state;
   FindObsoleteFiles(deletion_state, false, true);
   mutex_.Unlock();
-=======
-  RecordTick(options_.statistics.get(), NUMBER_MULTIGET_KEYS_READ, numKeys);
-  RecordTick(options_.statistics.get(), NUMBER_MULTIGET_BYTES_READ, bytesRead);
-  BumpPerfTime(&perf_context.get_post_process_time, &post_process_timer);
->>>>>>> 4564b2e8
 
   PurgeObsoleteFiles(deletion_state);
   Log(options_.info_log, "Dropped column family with id %u\n",
@@ -3412,20 +3220,16 @@
         BumpPerfTime(&perf_context.write_wal_time, &timer);
       }
       if (status.ok()) {
-<<<<<<< HEAD
+        StopWatchNano write_memtable_timer(env_, false);
+
         // reading the column family set outside of DB mutex -- should lock
         versions_->GetColumnFamilySet()->Lock();
+        StartPerfTimer(&write_memtable_timer);
         status = WriteBatchInternal::InsertInto(
             updates, column_family_memtables_.get(), 0, this, false);
+        BumpPerfTime(&perf_context.write_memtable_time, &write_memtable_timer);
         versions_->GetColumnFamilySet()->Unlock();
 
-=======
-        StopWatchNano write_memtable_timer(env_, false);
-        StartPerfTimer(&write_memtable_timer);
-        status = WriteBatchInternal::InsertInto(updates, mem_, &options_, this,
-                                                options_.filter_deletes);
-        BumpPerfTime(&perf_context.write_memtable_time, &write_memtable_timer);
->>>>>>> 4564b2e8
         if (!status.ok()) {
           // Panic for in-memory corruptions
           // Note that existing logic was not sound. Any partial failure writing
@@ -3464,12 +3268,8 @@
     writers_.front()->cv.Signal();
   }
   mutex_.Unlock();
-<<<<<<< HEAD
-=======
-  delete superversion_to_free;
   BumpPerfTime(&perf_context.write_pre_and_post_process_time,
                &pre_post_process_timer);
->>>>>>> 4564b2e8
   return status;
 }
 
@@ -3696,14 +3496,9 @@
         if (s.ok()) {
           // Our final size should be less than write_buffer_size
           // (compression, etc) but err on the side of caution.
-<<<<<<< HEAD
           lfile->SetPreallocationBlockSize(1.1 *
                                            cfd->options()->write_buffer_size);
-          memtmp = new MemTable(cfd->internal_comparator(), *cfd->options());
-=======
-          lfile->SetPreallocationBlockSize(1.1 * options_.write_buffer_size);
-          new_mem = new MemTable(internal_comparator_, options_);
->>>>>>> 4564b2e8
+          new_mem = new MemTable(cfd->internal_comparator(), *cfd->options());
           new_superversion = new SuperVersion();
         }
       }
@@ -3721,19 +3516,12 @@
       if (force) {
         cfd->imm()->FlushRequested();
       }
-<<<<<<< HEAD
-      memtmp->Ref();
-      memtmp->SetLogNumber(logfile_number_);
-      cfd->SetMemtable(memtmp);
+      new_mem->Ref();
+      new_mem->SetLogNumber(logfile_number_);
+      cfd->SetMemtable(new_mem);
       Log(options_.info_log, "New memtable created with log file: #%lu\n",
-=======
-      mem_ = new_mem;
-      mem_->Ref();
-      Log(options_.info_log,
-          "New memtable created with log file: #%lu\n",
->>>>>>> 4564b2e8
           (unsigned long)logfile_number_);
-      force = false;   // Do not force another compaction if have room
+      force = false;  // Do not force another compaction if have room
       MaybeScheduleFlushOrCompaction();
       delete cfd->InstallSuperVersion(new_superversion);
     }
@@ -3823,13 +3611,8 @@
   }
 
   int level;
-<<<<<<< HEAD
-  FileMetaData metadata;
+  FileMetaData *metadata;
   ColumnFamilyData* cfd;
-=======
-  FileMetaData* metadata;
-  int maxlevel = NumberLevels();
->>>>>>> 4564b2e8
   VersionEdit edit;
   DeletionState deletion_state(true);
   {
